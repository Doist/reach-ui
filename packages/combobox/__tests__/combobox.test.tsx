--- conflicted
+++ resolved
@@ -50,24 +50,14 @@
       expect(getByRole("combobox").tagName).toBe("TEXTAREA");
 
       // Type to show the list
-<<<<<<< HEAD
-      userEvent.type(getByRole("combobox"), "e");
-      jest.advanceTimersByTime(100);
-=======
-      await userEvent.type(getByTestId("input"), "e");
->>>>>>> a0c7b367
+      await userEvent.type(getByRole("combobox"), "e");
 
       expect(getByRole("listbox").tagName).toBe("DIV");
       expect(getAllByRole("option")[0].tagName).toBe("DIV");
     });
 
-<<<<<<< HEAD
-    it("renders when using the useComboboxContext hook", () => {
+    it("renders when using the useComboboxContext hook", async () => {
       function CustomComboboxInput(props: any) {
-=======
-    it("renders when using the useComboboxContext hook", async () => {
-      function CustomComboboxInput(props: ComboboxInputProps) {
->>>>>>> a0c7b367
         const { isExpanded } = useComboboxContext();
         return (
           <ComboboxInput
@@ -104,15 +94,8 @@
 
       let { getByRole, getAllByRole } = render(<MyCombobox />);
 
-<<<<<<< HEAD
-      userEvent.type(getByRole("combobox"), "a");
-      jest.advanceTimersByTime(100);
-=======
       // Type to show the list
-
-      await userEvent.type(getByTestId("input"), "a");
-      //jest.advanceTimersByTime(100);
->>>>>>> a0c7b367
+      await userEvent.type(getByRole("combobox"), "a");
 
       expect(getByRole("listbox")).toBeTruthy();
       expect(getAllByRole("option")[0]).toBeTruthy();
@@ -229,20 +212,11 @@
       let optionToSelect = "Eagle Pass, Texas";
       let { getByRole, getByText } = render(<BasicCombobox />);
       let getByTextWithMarkup = withMarkup(getByText);
-<<<<<<< HEAD
-      let input = getByRole("combobox");
-
-      userEvent.type(input, "e");
-      jest.advanceTimersByTime(100);
+      let input = getByRole("combobox");
+
+      await userEvent.type(input, "e");
 
       expect(getByRole("listbox")).toBeInTheDocument();
-=======
-      let input = getByTestId("input");
-
-      await userEvent.type(input, "e");
-
-      expect(getByTestId("list")).toBeInTheDocument();
->>>>>>> a0c7b367
       expect(getByTextWithMarkup(optionToSelect)).toBeInTheDocument();
     });
 
